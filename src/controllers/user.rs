<<<<<<< HEAD
=======
use actix_web::cookie::time::Duration;
use actix_web::cookie::{Cookie, SameSite};
>>>>>>> 5acb512e
use actix_web::web::{Data, Json};
use actix_web::{HttpResponse, Responder};
use sqlx::PgPool;

use crate::repository::user_repo::UserRepo;
use crate::utils::helpers::build_auth_cookie;
use crate::utils::jwt_impl::{generate_jwt_token, get_hash, validate_hash};
use crate::utils::types::{RegisterUser, UserLogin};

use super::api_responses::ApiResponse;

pub async fn fetch_all(pool: Data<PgPool>) -> impl Responder {
    let user_list = match UserRepo::fetch_users_list(&pool).await {
        Ok(res) => res,
        Err(e) => {
            return HttpResponse::InternalServerError().json(ApiResponse::<String> {
                status: 500,
                msg: format!("Error occured!! {:?}", e),
                results: None,
            });
        }
    };
    HttpResponse::Ok().json(ApiResponse {
        status: 200,
        msg: format!("Users fetched !!"),
        results: Some(user_list),
    })
}

/// Register a new user, issue a JWT, and store it in a secure HTTP-only cookie.
///
/// On success this handler sets a cookie named `"OKIJ"` containing `"Bearer <token>"` with
/// SameSite=None, Secure, HttpOnly, Path="/" and a 2-hour max age, and returns HTTP 200 with
/// an `ApiResponse` whose `msg` is `"User registered & token generated"`. If user registration
/// or token generation fails the handler responds with HTTP 500 and an error message.
///
/// # Examples
///
/// ```no_run
/// use actix_web::test;
/// use actix_web::web::Json;
///
/// // Build a RegisterUser payload and a PgPool `Data` wrapper before calling.
/// let payload = Json(RegisterUser { /* fill required fields */ });
/// let pool = /* Data<PgPool> instance */;
///
/// // Call the handler (in a test runtime)
/// let resp = test::block_on(register_user(payload, pool));
/// assert!(resp.status().is_success());
/// ```
pub async fn register_user(payload: Json<RegisterUser>, pool: Data<PgPool>) -> impl Responder {
    let payload = payload.into_inner();
    let sec = &payload.sec;
    let hash = get_hash(sec).unwrap();
    let user_res = match UserRepo::user_registration(payload, &pool, hash).await {
        Ok(res) => res,
        Err(e) => {
            return HttpResponse::InternalServerError().json(ApiResponse::<String> {
                status: 500,
                msg: format!("Error occured !! {:?}", e),
                results: None,
            });
        }
    };

    let token = match generate_jwt_token(user_res) {
        Ok(token) => "Bearer ".to_string() + &token,
        Err(e) => {
            return HttpResponse::InternalServerError().json(ApiResponse::<String> {
                status: 500,
                msg: format!("Error occured !! {:?}", e),
                results: None,
            });
        }
    };

<<<<<<< HEAD
    let cookie = build_auth_cookie(token.clone());
=======
    let cookie = Cookie::build("OKIJ", &token)
        .http_only(true)
        .same_site(SameSite::None)
        .secure(true)
        .path("/")
        .max_age(Duration::hours(2))
        .finish();
>>>>>>> 5acb512e

    HttpResponse::Ok()
        .cookie(cookie)
        .json(ApiResponse::<String> {
            status: 200,
            msg: String::from("User registered & token generated"),
            results: None,
        })
}

/// Authenticate a user and, on success, set a JWT in an HTTP-only secure cookie.
///
/// On success: returns HTTP 200 with a JSON ApiResponse and a cookie named `"OKIJ"` containing the JWT.
/// The cookie is HttpOnly, SameSite=None, Secure, Path="/", and expires after 2 hours.
/// If credentials are invalid: returns HTTP 401 with an unauthorized ApiResponse.
/// On repository or validation errors: returns HTTP 500 with an error ApiResponse.
///
/// # Examples
///
/// ```no_run
/// use actix_web::{test, web::Json};
/// // Construct a `UserLogin` payload and call the handler in an integration-style test.
/// // On successful credentials the response will include a cookie named "OKIJ".
/// let req_payload = UserLogin { /* fields */ };
/// let resp = test::block_on(user_login(Json(req_payload), /* pool */));
/// // inspect resp for status and cookie
/// ```
pub async fn user_login(payload: Json<UserLogin>, pool: Data<PgPool>) -> impl Responder {
    let payload = &payload.into_inner();
    let user_details = match UserRepo::fetch_one_user(payload, &pool).await {
        Ok(res) => res,
        Err(e) => {
            return HttpResponse::InternalServerError().json(ApiResponse::<String> {
                status: 500,
                msg: format!("Error occured !! {:?}", e),
                results: None,
            });
        }
    };
    let is_valid = match validate_hash(user_details.sec, &payload.sec) {
        Ok(valid) => valid,
        Err(e) => {
            return HttpResponse::InternalServerError().json(ApiResponse::<String> {
                status: 500,
                msg: format!("Error occured !! {:?}", e),
                results: None,
            });
        }
    };
    if is_valid {
<<<<<<< HEAD
        let token = match generate_jwt_token(user_details.id) {
            Ok(token) => "Bearer ".to_string() + &token,
            Err(e) => {
                return HttpResponse::InternalServerError().json(ApiResponse::<String> {
                    status: 500,
                    msg: format!("Error occured !! {:?}", e),
                    results: None,
                });
            }
        };
        
        let cookie = build_auth_cookie(token.clone());
        
        HttpResponse::Ok().cookie(cookie).json(ApiResponse {
            status: 200,
            msg: "User Loggedin !!".to_string(),
            results: Some(token),
        })
=======
        let token = generate_jwt_token(user_details.id).unwrap();
        let cookie = Cookie::build("OKIJ", &token)
            .http_only(true)
            .same_site(SameSite::None)
            .secure(true)
            .path("/")
            .max_age(Duration::hours(2))
            .finish();

        HttpResponse::Ok()
            .cookie(cookie)
            .json(ApiResponse::<String> {
                status: 200,
                msg: format!("User Loggedin !!"),
                results: None,
            })
>>>>>>> 5acb512e
    } else {
        HttpResponse::Unauthorized().json(ApiResponse::<String> {
            status: 401,
            msg: format!("Uauthorized Access !!!"),
            results: None,
        })
    }
}<|MERGE_RESOLUTION|>--- conflicted
+++ resolved
@@ -1,8 +1,5 @@
-<<<<<<< HEAD
-=======
 use actix_web::cookie::time::Duration;
-use actix_web::cookie::{Cookie, SameSite};
->>>>>>> 5acb512e
+use actix_web::cookie::{Cookie, SameSite}; main
 use actix_web::web::{Data, Json};
 use actix_web::{HttpResponse, Responder};
 use sqlx::PgPool;
@@ -79,17 +76,16 @@
         }
     };
 
-<<<<<<< HEAD
+
     let cookie = build_auth_cookie(token.clone());
-=======
+
     let cookie = Cookie::build("OKIJ", &token)
         .http_only(true)
         .same_site(SameSite::None)
         .secure(true)
         .path("/")
         .max_age(Duration::hours(2))
-        .finish();
->>>>>>> 5acb512e
+        .finish(); main
 
     HttpResponse::Ok()
         .cookie(cookie)
@@ -140,7 +136,7 @@
         }
     };
     if is_valid {
-<<<<<<< HEAD
+      
         let token = match generate_jwt_token(user_details.id) {
             Ok(token) => "Bearer ".to_string() + &token,
             Err(e) => {
@@ -159,7 +155,7 @@
             msg: "User Loggedin !!".to_string(),
             results: Some(token),
         })
-=======
+
         let token = generate_jwt_token(user_details.id).unwrap();
         let cookie = Cookie::build("OKIJ", &token)
             .http_only(true)
@@ -175,8 +171,7 @@
                 status: 200,
                 msg: format!("User Loggedin !!"),
                 results: None,
-            })
->>>>>>> 5acb512e
+            })  main
     } else {
         HttpResponse::Unauthorized().json(ApiResponse::<String> {
             status: 401,
